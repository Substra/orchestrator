--- conflicted
+++ resolved
@@ -40,12 +40,8 @@
           cd /tmp
           go install google.golang.org/protobuf/cmd/protoc-gen-go@v1.27.1
           go install google.golang.org/grpc/cmd/protoc-gen-go-grpc@v1.2.0
-<<<<<<< HEAD
-          go install github.com/vektra/mockery/v2@v2.13.1
+          go install github.com/vektra/mockery/v2@v2.36.0
           go install golang.org/x/tools/cmd/goimports@latest
-=======
-          go install github.com/vektra/mockery/v2@v2.36.0
->>>>>>> 55b1bd51
       - name: Build
         run: make
       - name: Lint
