# Changelog
All notable changes to this project will be documented in this file.

The format is based on [Keep a Changelog](https://keepachangelog.com/en/1.0.0/),
and this project adheres to [Semantic Versioning](https://semver.org/spec/v2.0.0.html).

## [Unreleased]

### Removed

<<<<<<< HEAD
- (BREAKING) task specific data
=======
- (BREAKING) task category
>>>>>>> a1565893

## [0.29.0] - 2022-10-03

### Added

- allow setting gRPC keepalive enforcement policy

### Removed

- (BREAKING) `delete_intermediary_models` property in `ComputePlan` and `NewComputePlan`
- (BREAKING) ModelCategory and associated Model & NewModel fields
- (BREAKING) AlgoCategory and associated Algo and NewAlgo fields

### Changed
- failure reports: Build errors now have a logs address
- (BREAKING): Replaced `algo` by `algo_key` in ComputeTask


### Fixed

- 000042_reference_task_outputs use `compute_task_key` instead of `asset_key` for `assetKey`

## [0.28.0] - 2022-09-26

**WARNING**: Some migrations in this version are destructive once applied you will not be able to restore algo categories.

### Changed

- (BREAKING) Algo.category: do not rely on categories anymore, all algo categories will be returned as UNKNOWN
- NewAlgo.category: No category is expected
- (BREAKING): Replaced `algo` by `algo_key` in ComputeTask

### Fixed

- Task outputs events come after their referenced asset creation event

### Removed

- Worker field on NewAggregateTrainTaskData, use NewComputeTask.Worker field instead
- DisableModel rpc in Model service, use DisableOutput in ComputeTask service instead
- CanDisableModel rpc in Model service.

### Added

- `failure_date` field to `ComputePlan` protocol buffer schema
- `IsComputePlanRunning` gRPC method in `ComputePlanService`

### Removed

- (BREAKING) compute plan status

## [0.27.0] - 2022-09-19

### Added

- Worker field on NewComputeTask mandatory for tasks without input data

### Deprecated

- NewAggregateTrainTaskData.worker: use NewComputeTask.Worker field instead

### Removed

- `NewComputeTask.parent_task_keys` which was deprecated since 0.26.0
- Restriction on algo-task category matching
- Restriction on parent task category

## [0.26.1] - 2022-09-12

### Changed

- Images are built using `protoc-gen-go` v1.18.1, `grpc_health_probe` v0.4.12 and `migrate` v1.28.1

### Fixed

- Disable output RPC on distributed mode

## [0.26.0] - 2022-09-07

### Removed

- (BREAKING) ModelService.GetComputeTaskInputModels, use ComputeTaskAPI.GetInputAssets instead
- Test task rank special case: rank is not inherited from parent task anymore
- (BREAKING) QueryModels from model service: it was unused and model category will soon be deprecated

### Deprecated

- `NewComputeTask.parent_task_keys` is deprecated since parent tasks are determined from task inputs

## [0.25.0] - 2022-08-29

### Added

- New RPC to disable task outputs

### Deprecated

- ModelService.GetComputeTaskInputModels, use ComputeTaskAPI.GetInputAssets instead

## [0.24.0] - 2022-08-22

### Fixed

- Properly register compute task outputs in distributed mode

### Removed

- (BREAKING) Remove RabbitMQ

## [0.23.0] - 2022-08-17

### Added

- New service methods to update algo, compute_plan and data manager name
- gRPC method to get task input assets

### Changed

- Prevent duplicate model registration based on task output definition
- Switched to zerolog logging library

## [0.22.0] - 2022-08-09

### Added

- Build images with go 1.19
- Add a `Transient` field to the task inputs
- Return an error in distributed mode if a stored event has invalid event or asset kind
- Associate asset with task output on registration

### Removed

- Task counts by status from ComputePlan responses

## [0.21.0] - 2022-08-01

### Added

- Introduce gRPC SubscribeToEvents method in distributed mode

### Changed

- Validate task inputs

### Fixed

- In standalone mode, lock the `events` table when inserting events to prevent
  missing events in `SubscribeToEvents` gRPC stream

### Removed

- Category filter from QueryAlgos rpc
- Legacy compute task permission fields

## [0.20.0] - 2022-07-25

### Added

- Introduce gRPC SubscribeToEvents method in standalone mode
- Dispatch updated asset event on ComputePlan cancellation

### Removed

- Automatic transition to DONE when registering models or performances.

### Changed

- updated grpc healthprobe to 0.4.11 in server image
- updated rabbitmq/amqp091-go lib to 1.4.0

### Fixed

- properly ignore mocks when building image locally

## [0.19.1] - 2022-07-13

### Fixed

- SQL query for organization with null address

## [0.19.0] - 2022-07-11

### Added

- Organization hostname in the organization object
- CancelationDate in the compute plan object

### Fixed

- SQL logging was enabled when `METRICS_ENABLED` flag was passed instead of documented `LOG_SQL_VERBOSE`
- Prevent disabling model if task has only predict or test children
- Don't timeout when canceling a compute plan

## [0.18.0] - 2022-07-05

### Removed

- Metadata set in events

### Changed

- (BREAKING) Removed the `MetricKeys` property of test tasks in favor of the generic `Algo` field

## [0.17.0] - 2022-06-20

### Added

- Enable transition to DONE through ApplyTaskAction

## [0.16.0] - 2022-06-14

### Changed

- (BREAKING) rename node to organization

### Fixed

- allow a worker to cancel a task it does not own

## [0.15.0] - 2022-06-07

### Added

- Introduce Predict task type
- Introduce compute task outputs

### Changed

- use go test to run e2e tests

## [0.14.0] - 2022-05-31

### Added

- Introduce empty compute plan status

### Changed

- base docker image from alpine 3.15 to alpine 3.16

### Fixed

- event asset migration

### Changed

- only update status on task update.

## [0.13.2] - 2022-05-24

### Fixed

- `conn busy` error when querying Tasks

## [0.13.1] - 2022-05-24

### Fixed

- `conn busy` error when querying Algos

## [0.13.0] - 2022-05-23

### Fixed

- In standalone mode, truncate TimeService time to microsecond resolution to match
  PostgreSQL timestamp resolution.

### Changed

- Disable CGO.
- More validation of Algo inputs (data managers / data samples)

### Added

- Introduce compute task inputs **existing tasks won't have any inputs**
- Embed historical assets in the event messages.

## [0.12.0] - 2022-05-16

### Added

- New mandatory name field to compute plan

### Changed

- Remove event column

## [0.11.0] - 2022-05-09

### Added

- Add a new `ALGO_PREDICT` algo category

### Changed

- Validate algo inputs and outputs

## [0.10.0] - 2022-05-03

### Changed

- Remove model asset column
- Remove performance asset column
- Remove datamanager asset column
- Remove datasample asset column
- Algos now have Inputs and Outputs
- The orchestrator-server doesn't run DB migrations on startup anymore

### Removed

- `ASSET_METRIC` kind

## [0.9.2] - 2022-04-15

### Changed

- Build with go 1.18

### Fixed

- Update failure report asset column migration to prevent null value error when migrating a populated database
- Parent tasks keys format validation

## [0.9.1] - 2022-04-13

### Fixed

- Order parent tasks keys by task position

## [0.9.0] - 2022-04-13

### Added

- Added ALGO_METRICS Algo category

### Changed

- Remove compute task asset column
- QueryAlgos filter "Category" is now "Categories"
- Remove failure report asset column

### Removed

- Metrics gRPC routes. Use Algo gRPC routes and ALGO_METRICS category instead.

## [0.8.0] - 2022-04-11

### Added

- Allow querying datasamples by keys

### Changed

- Remove node asset column
- Remove algo asset column
- Remove compute plan asset column

### Fixed

- Do not panic on nil filter

## [0.7.0] - 2022-03-29

### Added

- Expose gRPC metrics
- Expose database transaction and events metrics
- Expose task metrics

### Changed

- Log SQL errors regardless of log level
- Remove `asset` column of `nodes` table

### Fixed

- Publish events sequentially, preserving the order

## [0.6.1] - 2022-03-01

### Added

- add support for graceful shutdown on `SIGTERM` signal

### Changed

- removed codegen layer and implicit protojson serialization

### Fixed

- Cancel all tasks when cancelling a compute plan
- Check for compute plan existence on task registration
- Disallow registration of tasks on a compute plan you don't own

## [0.6.0] - 2022-02-18

### Added

- add `Start` and `End` timestamp filters for `EventQueryFilter`
- support composite tasks with two composite parents
- Add migration logs
- add owner field to failure report asset
- Add a new endpoint to register multiple models at the same time

### Changed

- return `datasamples` list in `RegisterDataSamplesResponse`
- return `tasks` list in `RegisterTasksResponse`
- store the error type of a failed compute task in a failure report instead of an event
- improve performance of `compute_tasks` SQL indexes by using dedicated columns instead of JSONB
- improve performance of compute plan queries by leveraging a specific index for status count
- isolation level of read-only queries in standalone mode is now [READ COMMITTED](https://www.postgresql.org/docs/current/transaction-iso.html#XACT-READ-COMMITTED)
- improve performance of model SQL indexes by using dedicated columns instead of JSONB

### Fixed

- set the correct name of the `RegisterFailureReport` service method used in distributed mode
- Return the correct models in `GetComputeTaskInputModels` for composite tasks
- timestamp comparison when performing event sorting and filtering in PostgreSQL
- ComputePlan query now uses correct SQL indexes
- Incorrect sort order when checking parent task compatibility

### Deprecated

- `RegisterModel` gRPC method

## [0.5.0] - 2022-01-16

### Added

- add a `logs_permission` field to the Dataset asset
- add a `GetDataSample` method to the DataSample service

## [0.4.0] - 2022-01-05

### Added

- add filter for compute plan query
- chaincode now properly propagate request ID in every logs
- log events as JSON
- add FailureReport asset to store compute task failure information

## [0.3.0] - 2021-11-30

### Added

- sort queried events
- expose basic metrics from server, chaincode and forwarder behind `METRICS_ENABLED` feature flag
- filter queried events on metadata

## [0.2.0] - 2021-11-02

### Changed

- (BREAKING) Replace objective by metric
- (BREAKING) Multiple metrics and performances per test task
- fail gRPC healthcheck and stop serving on message broker disconnection

### Added

- Get task counts grouped by status when querying compute plans

### Fixed

- Events queried from the gRPC API now have their channel properly set
- Leverage asset_key index when querying events

## [0.1.0] - 2021-10-04

### Fixed

- Stable sorting of tasks

### Added

- Expose the orchestrator version and chaincode version

## [0.0.2] - 2021-09-16

### Added

- Expose worker in task event metadata
- Assets expose a creation date
- Query algo by compute plan
- Handle event backlog
- Retry on fabric timeout
- Add request ID to log context

### Changed

- Do not retry on assets out of sync
- Do not compute plan status on model deletion
- Reuse gateway connection in distributed mode
- Replace readinessProbe by startupProbe
- Do not cascade canceled status

### Fixed

- Properly retry on postgres' serialization error
- Filtering events by asset in distributed mode
- Input models for composite child of aggregate

## [0.0.1] - 2021-06-29


### Added

- Automatic generation of graphviz documentation from *.proto file definition
- asset management
- asset event dispatch
- standalone database (postgresql) support
- distributed ledger (hyperledger-fabric) support<|MERGE_RESOLUTION|>--- conflicted
+++ resolved
@@ -8,11 +8,8 @@
 
 ### Removed
 
-<<<<<<< HEAD
 - (BREAKING) task specific data
-=======
 - (BREAKING) task category
->>>>>>> a1565893
 
 ## [0.29.0] - 2022-10-03
 
