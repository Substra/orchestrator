package asset

import (
	"testing"

	"github.com/stretchr/testify/assert"
)

func TestNewComputeTaskValidation(t *testing.T) {
	validOutputs := map[string]*NewComputeTaskOutput{
		"model": {
			Permissions: &NewPermissions{
				Public: true,
			},
		},
	}

	validTrainTask := &NewComputeTask{
		Key:            "867852b4-8419-4d52-8862-d5db823095be",
		AlgoKey:        "867852b4-8419-4d52-8862-d5db823095be",
		ComputePlanKey: "867852b4-8419-4d52-8862-d5db823095be",
		Inputs: []*ComputeTaskInput{
			{
				Identifier: "model",
				Ref: &ComputeTaskInput_AssetKey{
					AssetKey: "867852b4-8419-4d52-8862-d5db823095be",
				},
			},
			{
				Identifier: "model2",
				Ref: &ComputeTaskInput_ParentTaskOutput{
					ParentTaskOutput: &ParentTaskOutputRef{
						ParentTaskKey:    "867852b4-8419-4d52-8862-d5db823095be",
						OutputIdentifier: "model",
					},
				},
			},
		},
		Outputs: validOutputs,
	}
<<<<<<< HEAD
	invalidCategory := &NewComputeTask{
		Key:            "867852b4-8419-4d52-8862-d5db823095be",
		Category:       ComputeTaskCategory_TASK_UNKNOWN,
		AlgoKey:        "867852b4-8419-4d52-8862-d5db823095be",
		ComputePlanKey: "867852b4-8419-4d52-8862-d5db823095be",
		Metadata:       map[string]string{"test": "indeed"},
	}
=======
>>>>>>> a1565893
	missingAlgo := &NewComputeTask{
		Key:            "867852b4-8419-4d52-8862-d5db823095be",
		ComputePlanKey: "867852b4-8419-4d52-8862-d5db823095be",
		Metadata:       map[string]string{"test": "indeed"},
	}
	missingComputePlan := &NewComputeTask{
		Key:      "867852b4-8419-4d52-8862-d5db823095be",
		AlgoKey:  "867852b4-8419-4d52-8862-d5db823095be",
		Metadata: map[string]string{"test": "indeed"},
<<<<<<< HEAD
=======
		Data: &NewComputeTask_Train{
			Train: &NewTrainTaskData{
				DataManagerKey: "2837f0b7-cb0e-4a98-9df2-68c116f65ad6",
				DataSampleKeys: []string{"85e39014-ae2e-4fa4-b05b-4437076a4fa7", "8a90a6e3-2e7e-4c9d-9ed3-47b99942d0a8"},
			},
		},
	}
	missingData := &NewComputeTask{
		Key:            "867852b4-8419-4d52-8862-d5db823095be",
		AlgoKey:        "867852b4-8419-4d52-8862-d5db823095be",
		ComputePlanKey: "867852b4-8419-4d52-8862-d5db823095be",
		Metadata:       map[string]string{"test": "indeed"},
>>>>>>> a1565893
	}
	invalidOutputPermissionsIdentifier := &NewComputeTask{
		Key:            "867852b4-8419-4d52-8862-d5db823095be",
		AlgoKey:        "867852b4-8419-4d52-8862-d5db823095be",
		ComputePlanKey: "867852b4-8419-4d52-8862-d5db823095be",
		Outputs: map[string]*NewComputeTaskOutput{
			"": {
				Permissions: &NewPermissions{
					Public: true,
				},
			},
		},
	}
	missingInputIdentifier := &NewComputeTask{
		Key:            "867852b4-8419-4d52-8862-d5db823095be",
		AlgoKey:        "867852b4-8419-4d52-8862-d5db823095be",
		ComputePlanKey: "867852b4-8419-4d52-8862-d5db823095be",
		Inputs: []*ComputeTaskInput{
			{
				Identifier: "",
				Ref: &ComputeTaskInput_AssetKey{
					AssetKey: "2837f0b7-cb0e-4a98-9df2-68c116f65ad6",
				},
			},
		},
	}
	missingInputRef := &NewComputeTask{
		Key:            "867852b4-8419-4d52-8862-d5db823095be",
		AlgoKey:        "867852b4-8419-4d52-8862-d5db823095be",
		ComputePlanKey: "867852b4-8419-4d52-8862-d5db823095be",
		Inputs:         []*ComputeTaskInput{{Identifier: "model"}},
	}
	invalidInputRef := &NewComputeTask{
		Key:            "867852b4-8419-4d52-8862-d5db823095be",
		AlgoKey:        "867852b4-8419-4d52-8862-d5db823095be",
		ComputePlanKey: "867852b4-8419-4d52-8862-d5db823095be",
		Inputs: []*ComputeTaskInput{
			{
				Identifier: "model",
				Ref: &ComputeTaskInput_AssetKey{
					AssetKey: "abc",
				},
			},
		},
	}
	missingInputTaskOutputKey := &NewComputeTask{
		Key:            "867852b4-8419-4d52-8862-d5db823095be",
		AlgoKey:        "867852b4-8419-4d52-8862-d5db823095be",
		ComputePlanKey: "867852b4-8419-4d52-8862-d5db823095be",
		Inputs: []*ComputeTaskInput{
			{
				Identifier: "model",
				Ref: &ComputeTaskInput_ParentTaskOutput{
					ParentTaskOutput: &ParentTaskOutputRef{
						ParentTaskKey:    "",
						OutputIdentifier: "model",
					},
				},
			},
		},
	}
	invalidInputTaskOutputKey := &NewComputeTask{
		Key:            "867852b4-8419-4d52-8862-d5db823095be",
		AlgoKey:        "867852b4-8419-4d52-8862-d5db823095be",
		ComputePlanKey: "867852b4-8419-4d52-8862-d5db823095be",
		Inputs: []*ComputeTaskInput{
			{
				Identifier: "model",
				Ref: &ComputeTaskInput_ParentTaskOutput{
					ParentTaskOutput: &ParentTaskOutputRef{
						ParentTaskKey:    "abc",
						OutputIdentifier: "model",
					},
				},
			},
		},
	}
	missingInputTaskOutputIdentifier := &NewComputeTask{
		Key:            "867852b4-8419-4d52-8862-d5db823095be",
		AlgoKey:        "867852b4-8419-4d52-8862-d5db823095be",
		ComputePlanKey: "867852b4-8419-4d52-8862-d5db823095be",
		Inputs: []*ComputeTaskInput{
			{
				Identifier: "model",
				Ref: &ComputeTaskInput_ParentTaskOutput{
					ParentTaskOutput: &ParentTaskOutputRef{
						ParentTaskKey:    "867852b4-8419-4d52-8862-d5db823095be",
						OutputIdentifier: "",
					},
				},
			},
		},
	}

	cases := map[string]struct {
		valid   bool
		newTask *NewComputeTask
	}{
		"valid":                                 {valid: true, newTask: validTrainTask},
		"missing algokey":                       {valid: false, newTask: missingAlgo},
		"missing compute plan":                  {valid: false, newTask: missingComputePlan},
		"missing input identifier":              {valid: false, newTask: missingInputIdentifier},
		"missing input ref":                     {valid: false, newTask: missingInputRef},
		"invalid input ref":                     {valid: false, newTask: invalidInputRef},
		"missing input task output key":         {valid: false, newTask: missingInputTaskOutputKey},
		"invalid intput task output key":        {valid: false, newTask: invalidInputTaskOutputKey},
		"missing input task output identifier":  {valid: false, newTask: missingInputTaskOutputIdentifier},
		"invalid output permissions identifier": {valid: false, newTask: invalidOutputPermissionsIdentifier},
	}

	for name, c := range cases {
		t.Run(name, func(t *testing.T) {
			if c.valid {
				assert.NoError(t, c.newTask.Validate())
			} else {
				assert.Error(t, c.newTask.Validate())
			}
		})
	}
}

func TestApplyTaskActionParam(t *testing.T) {
	empty := &ApplyTaskActionParam{}
	valid := &ApplyTaskActionParam{
		ComputeTaskKey: "972bef4c-1b42-4743-bbe9-cc3f4a69952f",
		Action:         ComputeTaskAction_TASK_ACTION_DOING,
	}
	missingKey := &ApplyTaskActionParam{
		Action: ComputeTaskAction_TASK_ACTION_DOING,
	}
	missingAction := &ApplyTaskActionParam{
		ComputeTaskKey: "972bef4c-1b42-4743-bbe9-cc3f4a69952f",
	}
	invalidAction := &ApplyTaskActionParam{
		ComputeTaskKey: "972bef4c-1b42-4743-bbe9-cc3f4a69952f",
		Action:         ComputeTaskAction_TASK_ACTION_UNKNOWN,
	}

	cases := map[string]struct {
		valid bool
		param *ApplyTaskActionParam
	}{
		"valid":          {valid: true, param: valid},
		"empty":          {valid: false, param: empty},
		"missing key":    {valid: false, param: missingKey},
		"missing action": {valid: false, param: missingAction},
		"invalid action": {valid: false, param: invalidAction},
	}

	for name, c := range cases {
		t.Run(name, func(t *testing.T) {
			if c.valid {
				assert.NoError(t, c.param.Validate())
			} else {
				assert.Error(t, c.param.Validate())
			}
		})
	}
}<|MERGE_RESOLUTION|>--- conflicted
+++ resolved
@@ -38,16 +38,6 @@
 		},
 		Outputs: validOutputs,
 	}
-<<<<<<< HEAD
-	invalidCategory := &NewComputeTask{
-		Key:            "867852b4-8419-4d52-8862-d5db823095be",
-		Category:       ComputeTaskCategory_TASK_UNKNOWN,
-		AlgoKey:        "867852b4-8419-4d52-8862-d5db823095be",
-		ComputePlanKey: "867852b4-8419-4d52-8862-d5db823095be",
-		Metadata:       map[string]string{"test": "indeed"},
-	}
-=======
->>>>>>> a1565893
 	missingAlgo := &NewComputeTask{
 		Key:            "867852b4-8419-4d52-8862-d5db823095be",
 		ComputePlanKey: "867852b4-8419-4d52-8862-d5db823095be",
@@ -57,21 +47,6 @@
 		Key:      "867852b4-8419-4d52-8862-d5db823095be",
 		AlgoKey:  "867852b4-8419-4d52-8862-d5db823095be",
 		Metadata: map[string]string{"test": "indeed"},
-<<<<<<< HEAD
-=======
-		Data: &NewComputeTask_Train{
-			Train: &NewTrainTaskData{
-				DataManagerKey: "2837f0b7-cb0e-4a98-9df2-68c116f65ad6",
-				DataSampleKeys: []string{"85e39014-ae2e-4fa4-b05b-4437076a4fa7", "8a90a6e3-2e7e-4c9d-9ed3-47b99942d0a8"},
-			},
-		},
-	}
-	missingData := &NewComputeTask{
-		Key:            "867852b4-8419-4d52-8862-d5db823095be",
-		AlgoKey:        "867852b4-8419-4d52-8862-d5db823095be",
-		ComputePlanKey: "867852b4-8419-4d52-8862-d5db823095be",
-		Metadata:       map[string]string{"test": "indeed"},
->>>>>>> a1565893
 	}
 	invalidOutputPermissionsIdentifier := &NewComputeTask{
 		Key:            "867852b4-8419-4d52-8862-d5db823095be",
