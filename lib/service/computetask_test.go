--- conflicted
+++ resolved
@@ -584,168 +584,6 @@
 	provider.AssertExpectations(t)
 }
 
-<<<<<<< HEAD
-=======
-func TestSetPredictData(t *testing.T) {
-	taskInput := &asset.NewComputeTask{
-		AlgoKey: "algoUuid",
-	}
-	specificInput := &asset.NewPredictTaskData{
-		DataManagerKey: "dmUuid",
-		DataSampleKeys: []string{"ds1", "ds2", "ds3"},
-	}
-	dataManager := &asset.DataManager{Key: "dmUuid", Owner: "dmOwner",
-		Permissions: &asset.Permissions{
-			Process: &asset.Permission{
-				Public:        false,
-				AuthorizedIds: []string{"org1"},
-			},
-			Download: &asset.Permission{
-				Public:        false,
-				AuthorizedIds: []string{"org1"},
-			},
-		}}
-
-	task := &asset.ComputeTask{
-		AlgoKey: "1814e4af-0ca7-4476-a956-a486ec37de34",
-		Owner:   "org1",
-	}
-
-	dms := new(MockDataManagerAPI)
-	provider := newMockedProvider()
-	provider.On("GetDataManagerService").Return(dms)
-
-	dms.On("GetDataManager", "dmUuid").Once().Return(dataManager, nil)
-	dms.On("CheckDataManager", dataManager, specificInput.DataSampleKeys, task.Owner).Once().Return(nil)
-
-	service := NewComputeTaskService(provider)
-
-	err := service.setPredictData(taskInput, specificInput, task)
-	assert.NoError(t, err)
-	provider.AssertExpectations(t)
-	dms.AssertExpectations(t)
-}
-
-func TestSetCompositeData(t *testing.T) {
-	taskInput := &asset.NewComputeTask{
-		AlgoKey: "algoUuid",
-	}
-	specificInput := &asset.NewCompositeTrainTaskData{
-		DataManagerKey: "dmUuid",
-		DataSampleKeys: []string{"ds1", "ds2", "ds3"},
-	}
-
-	task := &asset.ComputeTask{
-		Owner:   "org1",
-		AlgoKey: "d31cb674-5bc0-474c-9583-5799dfa962f1",
-	}
-
-	dms := new(MockDataManagerAPI)
-	dss := new(MockDataSampleAPI)
-	provider := newMockedProvider()
-	provider.On("GetDataSampleService").Return(dss)
-	provider.On("GetDataManagerService").Return(dms)
-
-	// Checking datamanager permissions
-	dataManager := &asset.DataManager{Key: "dmUuid", Owner: "dmOwner"}
-	dms.On("GetDataManager", "dmUuid").Once().Return(dataManager, nil)
-	dms.On("CheckDataManager", dataManager, specificInput.DataSampleKeys, task.Owner).Once().Return(nil)
-
-	dss.On("ContainsTestSample", specificInput.DataSampleKeys).Once().Return(false, nil)
-
-	service := NewComputeTaskService(provider)
-
-	err := service.setCompositeData(taskInput, specificInput, task)
-	assert.NoError(t, err)
-
-	assert.Equal(t, "dmUuid", task.Data.(*asset.ComputeTask_Composite).Composite.DataManagerKey)
-
-	dms.AssertExpectations(t)
-	dss.AssertExpectations(t)
-	provider.AssertExpectations(t)
-}
-
-func TestSetAggregateData(t *testing.T) {
-	ns := new(MockOrganizationAPI)
-	provider := newMockedProvider()
-	provider.On("GetOrganizationService").Return(ns)
-	// Use the real permission service
-	provider.On("GetPermissionService").Return(NewPermissionService(provider))
-
-	taskInput := &asset.NewComputeTask{
-		AlgoKey: "algoUuid",
-	}
-	specificInput := &asset.NewAggregateTrainTaskData{}
-	task := &asset.ComputeTask{
-		Owner:   "org1",
-		AlgoKey: "74804c66-b468-423c-a1ba-61b07030485f",
-	}
-
-	parents := []*asset.ComputeTask{
-		{
-
-			Data:           &asset.ComputeTask_Composite{Composite: &asset.CompositeTrainTaskData{}},
-			LogsPermission: &asset.Permission{Public: false, AuthorizedIds: []string{"org2"}},
-		},
-		{
-			Data:           &asset.ComputeTask_Composite{Composite: &asset.CompositeTrainTaskData{}},
-			LogsPermission: &asset.Permission{Public: false, AuthorizedIds: []string{"org4"}},
-		},
-	}
-
-	// used by permissions service
-	ns.On("GetAllOrganizations").Once().Return([]*asset.Organization{{Id: "org1"}, {Id: "org2"}, {Id: "org3"}}, nil)
-
-	service := NewComputeTaskService(provider)
-	err := service.setAggregateData(taskInput, specificInput, task, parents)
-
-	assert.NoError(t, err)
-
-	assert.ElementsMatch(t, task.LogsPermission.AuthorizedIds, []string{"org1", "org2", "org4"})
-
-	ns.AssertExpectations(t)
-	provider.AssertExpectations(t)
-}
-
-func TestSetTestData(t *testing.T) {
-	specificInput := &asset.NewTestTaskData{
-		DataManagerKey: "cdmKey",
-		DataSampleKeys: []string{"sample1", "sample2"},
-	}
-	algoKey := "86652d5b-c730-4878-86d8-276fe3a47627"
-	task := &asset.ComputeTask{
-		AlgoKey: algoKey,
-		Owner:   "org1",
-	}
-	parents := []*asset.ComputeTask{
-		{
-			AlgoKey:        algoKey,
-			ComputePlanKey: "cpKey",
-			Rank:           2,
-		},
-	}
-
-	dms := new(MockDataManagerAPI)
-	provider := newMockedProvider()
-	provider.On("GetDataManagerService").Return(dms)
-	service := NewComputeTaskService(provider)
-
-	// single metric
-	dataManager := &asset.DataManager{Key: "cdmKey", Permissions: &asset.Permissions{Process: &asset.Permission{Public: true}}, Owner: "dmowner"}
-	dms.On("GetDataManager", "cdmKey").Once().Return(dataManager, nil)
-	dms.On("CheckDataManager", dataManager, specificInput.DataSampleKeys, task.Owner).Once().Return(nil)
-
-	err := service.setTestData(specificInput, task, parents)
-	assert.NoError(t, err)
-	assert.Equal(t, parents[0].ComputePlanKey, task.ComputePlanKey)
-	assert.Equal(t, task.Data.(*asset.ComputeTask_Test).Test.DataManagerKey, specificInput.DataManagerKey)
-	assert.Equal(t, task.Data.(*asset.ComputeTask_Test).Test.DataSampleKeys, specificInput.DataSampleKeys)
-
-	dms.AssertExpectations(t)
-	provider.AssertExpectations(t)
-}
-
->>>>>>> a1565893
 func TestValidateTaskInputs(t *testing.T) {
 
 	type dependenciesErrors struct {
